# COMIT-rs

[![Build Status](https://travis-ci.com/comit-network/comit-rs.svg?branch=master)](https://travis-ci.com/comit-network/comit-rs)

COMIT is an open protocol facilitating trustless cross-blockchain applications.
This is a reference implementation for the COMIT protocol. 

## WARNING - We do not recommend running COMIT on mainnet for now!!!

## Structure

The repository contains two main folders: `vendor` and `application`.

### Vendor

Contains crates that provide general functionality that is not specific to the domain of atomic swaps. 
Crates defined in here MUST NOT depend on crates in `application`. 
They may be separated from the repository at some point (and possibly released on crates.io).

### Application

Contains crates specific to our application. Can depend on libraries located in `vendor`.

## Setup build environment

1. Install `rustup`: `curl https://sh.rustup.rs -sSf | sh`
2. Install libzmq:
   - Ubuntu/Debian: `apt install libzmq3-dev`
   - Mac ([Homebrew](https://brew.sh/)) `brew install zeromq`

## Build & Run

<<<<<<< HEAD
1. `cargo build`
2. Put a [`default.toml`](application/comit_node/config/default.toml) config file into `~/.config/comit_node` or set `COMIT_NODE_CONFIG_PATH` as folder path to where the `default.toml` is located.
=======
1. `cargo build` (do `export SOLC_BIN=/usr/bin/solc` if `solc` is installed locally)
2. Put a [`default.toml`](application/comit_node/config/default.toml) config file into `~/.config/comit_node` or pass `--config <config_path>` with `<config_path>` as the folder path to where the `default.toml` is located.
>>>>>>> 4cca6bb4
3. Put a [`default.toml`](application/btsieve/config/default.toml) config file into `~/.config/btsieve` or set `BTSIEVE_CONFIG_PATH` as folder path to where the `default.toml` is located
4. startup bitcoin node (port to be set according to btsieve configuration)
5. startup ethereum node (port to be set according to btsieve configuration)
6. startup btsieve: `cargo run --bin btsieve`
7. startup comit_node: `cargo run --bin comit_node`

If the `[web_gui]` section is specified in the configuration the current release of the user interface [comit-i](https://github.com/comit-network/comit-i) will be served once the comit node started up (served at `localhost:8080` as default).

In order to do a swap you will have to start two comit nodes. 

## Setup testing/dev environment

1. Install `docker` & `docker-compose`
2. Install `node` (check the version required in package.json) & `yarn`
3. Install `cargo-make`: `cargo install cargo-make`
4. Run `cargo make` in the root folder of the repository, this will install various crates & tools such as rustfmt & clippy
   

## Testing

- `cargo make` runs the whole test suite including integration tests but not end-to-end.
- `cargo make all` also runs the whole test suite, including end-to-end tests.
- `cargo make format` to format Rust code
- `cargo make js-format` to format JavaScript code
- `cargo make btsieve` to run btsieve tests
- `cargo make dry` to run COMIT node dry tests
- `cargo make api` to run all API tests
- `cargo make e2e` to run COMIT node end-to-end tests
- `cargo make e2e *btc*` to run COMIT node end-to-end tests with `btc` in the folder name (supports shell glob)




## Contributing

Contributions are welcome, please visit [CONTRIBUTING](CONTRIBUTING.md) for more details.

## License

This project is licensed under the terms of the [GNU GENERAL PUBLIC LICENSE v3](LICENSE.md).<|MERGE_RESOLUTION|>--- conflicted
+++ resolved
@@ -30,13 +30,8 @@
 
 ## Build & Run
 
-<<<<<<< HEAD
 1. `cargo build`
-2. Put a [`default.toml`](application/comit_node/config/default.toml) config file into `~/.config/comit_node` or set `COMIT_NODE_CONFIG_PATH` as folder path to where the `default.toml` is located.
-=======
-1. `cargo build` (do `export SOLC_BIN=/usr/bin/solc` if `solc` is installed locally)
 2. Put a [`default.toml`](application/comit_node/config/default.toml) config file into `~/.config/comit_node` or pass `--config <config_path>` with `<config_path>` as the folder path to where the `default.toml` is located.
->>>>>>> 4cca6bb4
 3. Put a [`default.toml`](application/btsieve/config/default.toml) config file into `~/.config/btsieve` or set `BTSIEVE_CONFIG_PATH` as folder path to where the `default.toml` is located
 4. startup bitcoin node (port to be set according to btsieve configuration)
 5. startup ethereum node (port to be set according to btsieve configuration)
