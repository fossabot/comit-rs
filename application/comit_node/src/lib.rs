#![feature(plugin, decl_macro)]
#![plugin(rocket_codegen)]
#![cfg_attr(test, deny(warnings))]

extern crate bitcoin_rpc_client;
extern crate ganp;
extern crate reqwest;
extern crate rocket;
extern crate rocket_contrib;
extern crate serde;
extern crate tokio;
#[macro_use]
extern crate serde_derive;
extern crate bitcoin_htlc;
extern crate bitcoin_support;
extern crate bitcoin_witness;
extern crate common_types;
extern crate ethereum_support;
extern crate ethereum_wallet;
extern crate secp256k1_support;
extern crate serde_json;
extern crate uuid;
#[macro_use]
extern crate log;
extern crate event_store;
<<<<<<< HEAD
extern crate futures;
extern crate logging;
extern crate rand;
extern crate rustc_hex;
extern crate transport_protocol;
=======
extern crate ganp;
extern crate hex;
extern crate logging;
extern crate rand;
extern crate rustc_hex;
extern crate web3;

#[cfg(test)]
extern crate spectral;
>>>>>>> 6a2d0a46

pub mod bitcoin_fee_service;
pub mod comit_node_api_client;
<<<<<<< HEAD
pub mod comit_server;
pub mod ethereum_service;
=======
>>>>>>> 6a2d0a46
pub mod gas_price_service;
pub mod rocket_factory;
pub mod swap_protocols;
pub mod swaps;<|MERGE_RESOLUTION|>--- conflicted
+++ resolved
@@ -3,7 +3,6 @@
 #![cfg_attr(test, deny(warnings))]
 
 extern crate bitcoin_rpc_client;
-extern crate ganp;
 extern crate reqwest;
 extern crate rocket;
 extern crate rocket_contrib;
@@ -23,31 +22,21 @@
 #[macro_use]
 extern crate log;
 extern crate event_store;
-<<<<<<< HEAD
 extern crate futures;
-extern crate logging;
-extern crate rand;
-extern crate rustc_hex;
-extern crate transport_protocol;
-=======
 extern crate ganp;
 extern crate hex;
 extern crate logging;
 extern crate rand;
 extern crate rustc_hex;
+extern crate transport_protocol;
 extern crate web3;
 
 #[cfg(test)]
 extern crate spectral;
->>>>>>> 6a2d0a46
 
 pub mod bitcoin_fee_service;
 pub mod comit_node_api_client;
-<<<<<<< HEAD
 pub mod comit_server;
-pub mod ethereum_service;
-=======
->>>>>>> 6a2d0a46
 pub mod gas_price_service;
 pub mod rocket_factory;
 pub mod swap_protocols;
