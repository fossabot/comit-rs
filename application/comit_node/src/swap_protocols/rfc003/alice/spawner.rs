--- conflicted
+++ resolved
@@ -75,17 +75,10 @@
         let (sender, receiver) = mpsc::unbounded();
 
         let swap_execution = {
-<<<<<<< HEAD
-            Alice::<AL, BL, AA, BA>::new_state_machine(
-                initiation,
-                self.ledger_events.create_ledger_events(),
-                self.ledger_events.create_ledger_events(),
-=======
             let ledger_events = self.ledger_events.clone();
             alice.new_state_machine(
                 ledger_events.create_ledger_events(),
                 ledger_events.create_ledger_events(),
->>>>>>> c797f951
                 self.clone(),
                 bob_id,
                 Arc::new(sender),
