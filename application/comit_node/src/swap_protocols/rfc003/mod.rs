--- conflicted
+++ resolved
@@ -6,13 +6,8 @@
 pub mod bob;
 pub mod ethereum;
 pub mod events;
-<<<<<<< HEAD
-
-=======
-pub mod find_htlc_location;
 pub mod ledger_state;
 pub mod messages;
->>>>>>> c797f951
 pub mod state_machine;
 pub mod state_store;
 
@@ -32,13 +27,8 @@
     actor_state::ActorState,
     create_ledger_events::CreateLedgerEvents,
     error::Error,
-<<<<<<< HEAD
     ledger::Ledger,
-    role::*,
-=======
-    ledger::{ExtractSecret, FundTransaction, Ledger, RedeemTransaction, RefundTransaction},
     ledger_state::LedgerState,
->>>>>>> c797f951
     save_state::SaveState,
     secret::{FromErr, RandomnessSource, Secret, SecretHash},
     secret_source::*,
