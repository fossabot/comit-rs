--- conflicted
+++ resolved
@@ -1,10 +1,6 @@
 use crate::{
     config::settings::AllowedOrigins,
-<<<<<<< HEAD
     db::{DetermineTypes, LoadAcceptedSwap, Retrieve, Saver},
-=======
-    db::{DetermineTypes, Retrieve, Saver},
->>>>>>> a53ed441
     ethereum::{Erc20Token, EtherQuantity},
     http_api,
     network::Network,
@@ -12,13 +8,8 @@
     swap_protocols::{
         self,
         ledger::{Bitcoin, Ethereum},
-<<<<<<< HEAD
-        rfc003::state_store::StateStore,
-        LedgerEventsCreator, SwapId,
-=======
         rfc003::{events::HtlcEvents, state_store::StateStore},
         SwapId,
->>>>>>> a53ed441
     },
 };
 use bitcoin::Amount;
@@ -44,17 +35,13 @@
         + SwapSeed
         + DetermineTypes
         + Retrieve
-<<<<<<< HEAD
         + LoadAcceptedSwap<Bitcoin, Ethereum, bitcoin::Amount, EtherQuantity>
         + LoadAcceptedSwap<Ethereum, Bitcoin, EtherQuantity, bitcoin::Amount>
         + LoadAcceptedSwap<Bitcoin, Ethereum, bitcoin::Amount, Erc20Token>
         + LoadAcceptedSwap<Ethereum, Bitcoin, Erc20Token, bitcoin::Amount>
-        + LedgerEventsCreator
-=======
         + HtlcEvents<Bitcoin, Amount>
         + HtlcEvents<Ethereum, EtherQuantity>
         + HtlcEvents<Ethereum, Erc20Token>
->>>>>>> a53ed441
         + Saver,
 >(
     peer_id: PeerId,
