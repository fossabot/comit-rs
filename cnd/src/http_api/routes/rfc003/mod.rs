pub mod accept;
pub mod decline;
pub mod handlers;
mod swap_state;

use crate::{
<<<<<<< HEAD
    db::{DetermineTypes, LoadAcceptedSwap, Retrieve, Save, Swap},
=======
    db::{DetermineTypes, Retrieve, Save, Swap},
>>>>>>> a53ed441
    ethereum::{Erc20Token, EtherQuantity},
    http_api::{
        action::ActionExecutionParameters,
        route_factory::swap_path,
        routes::{
            into_rejection,
            rfc003::handlers::{handle_action, handle_get_swap, handle_post_swap},
        },
    },
    network::Network,
    seed::SwapSeed,
    swap_protocols::{
        ledger::{Bitcoin, Ethereum},
<<<<<<< HEAD
        rfc003::{actions::ActionKind, state_store::StateStore},
        LedgerEventsCreator, SwapId,
=======
        rfc003::{actions::ActionKind, events::HtlcEvents, state_store::StateStore},
        SwapId,
>>>>>>> a53ed441
    },
};
use bitcoin::Amount;
use futures::Future;
use futures_core::future::{FutureExt, TryFutureExt};
use warp::{
    http::{self, header},
    Rejection, Reply,
};

pub use self::swap_state::{LedgerState, SwapCommunication, SwapCommunicationState, SwapState};
use crate::{db::Saver, http_api::problem};
use tokio::executor::Executor;

#[allow(clippy::needless_pass_by_value)]
pub fn post_swap<
    D: Clone
        + Network
        + StateStore
        + Executor
        + Save<Swap>
<<<<<<< HEAD
        + LoadAcceptedSwap<Bitcoin, Ethereum, bitcoin::Amount, EtherQuantity>
        + LoadAcceptedSwap<Ethereum, Bitcoin, EtherQuantity, bitcoin::Amount>
        + LoadAcceptedSwap<Bitcoin, Ethereum, bitcoin::Amount, Erc20Token>
        + LoadAcceptedSwap<Ethereum, Bitcoin, Erc20Token, bitcoin::Amount>
        + SendRequest
=======
>>>>>>> a53ed441
        + SwapSeed
        + Saver
        + HtlcEvents<Bitcoin, Amount>
        + HtlcEvents<Ethereum, EtherQuantity>
        + HtlcEvents<Ethereum, Erc20Token>,
>(
    dependencies: D,
    body: serde_json::Value,
) -> impl Future<Item = impl Reply, Error = Rejection> {
    handle_post_swap(dependencies, body)
        .boxed()
        .compat()
        .map(|swap_created| {
            let body = warp::reply::json(&swap_created);
            let response =
                warp::reply::with_header(body, header::LOCATION, swap_path(swap_created.id));
            warp::reply::with_status(response, warp::http::StatusCode::CREATED)
        })
        .map_err(problem::from_anyhow)
        .map_err(into_rejection)
}

#[allow(clippy::needless_pass_by_value)]
pub fn get_swap<D: DetermineTypes + Retrieve + StateStore>(
    dependencies: D,
    id: SwapId,
) -> impl Future<Item = impl Reply, Error = Rejection> {
    handle_get_swap(dependencies, id)
        .boxed()
        .compat()
        .map(|swap_resource| warp::reply::json(&swap_resource))
        .map_err(problem::from_anyhow)
        .map_err(into_rejection)
}

#[allow(clippy::needless_pass_by_value)]
pub fn action<
    D: DetermineTypes
        + Retrieve
        + LoadAcceptedSwap<Bitcoin, Ethereum, bitcoin::Amount, EtherQuantity>
        + LoadAcceptedSwap<Ethereum, Bitcoin, EtherQuantity, bitcoin::Amount>
        + LoadAcceptedSwap<Bitcoin, Ethereum, bitcoin::Amount, Erc20Token>
        + LoadAcceptedSwap<Ethereum, Bitcoin, Erc20Token, bitcoin::Amount>
        + StateStore
        + Executor
        + Clone
        + Network
        + SwapSeed
        + Saver
        + HtlcEvents<Bitcoin, Amount>
        + HtlcEvents<Ethereum, EtherQuantity>
        + HtlcEvents<Ethereum, Erc20Token>,
>(
    method: http::Method,
    id: SwapId,
    action_kind: ActionKind,
    query_params: ActionExecutionParameters,
    dependencies: D,
    body: serde_json::Value,
) -> impl Future<Item = impl Reply, Error = Rejection> {
    handle_action(method, id, action_kind, body, query_params, dependencies)
        .boxed()
        .compat()
        .map(|body| warp::reply::json(&body))
        .map_err(problem::from_anyhow)
        .map_err(into_rejection)
}<|MERGE_RESOLUTION|>--- conflicted
+++ resolved
@@ -4,11 +4,7 @@
 mod swap_state;
 
 use crate::{
-<<<<<<< HEAD
     db::{DetermineTypes, LoadAcceptedSwap, Retrieve, Save, Swap},
-=======
-    db::{DetermineTypes, Retrieve, Save, Swap},
->>>>>>> a53ed441
     ethereum::{Erc20Token, EtherQuantity},
     http_api::{
         action::ActionExecutionParameters,
@@ -22,13 +18,8 @@
     seed::SwapSeed,
     swap_protocols::{
         ledger::{Bitcoin, Ethereum},
-<<<<<<< HEAD
-        rfc003::{actions::ActionKind, state_store::StateStore},
-        LedgerEventsCreator, SwapId,
-=======
         rfc003::{actions::ActionKind, events::HtlcEvents, state_store::StateStore},
         SwapId,
->>>>>>> a53ed441
     },
 };
 use bitcoin::Amount;
@@ -50,14 +41,10 @@
         + StateStore
         + Executor
         + Save<Swap>
-<<<<<<< HEAD
         + LoadAcceptedSwap<Bitcoin, Ethereum, bitcoin::Amount, EtherQuantity>
         + LoadAcceptedSwap<Ethereum, Bitcoin, EtherQuantity, bitcoin::Amount>
         + LoadAcceptedSwap<Bitcoin, Ethereum, bitcoin::Amount, Erc20Token>
         + LoadAcceptedSwap<Ethereum, Bitcoin, Erc20Token, bitcoin::Amount>
-        + SendRequest
-=======
->>>>>>> a53ed441
         + SwapSeed
         + Saver
         + HtlcEvents<Bitcoin, Amount>
