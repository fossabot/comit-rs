--- conflicted
+++ resolved
@@ -69,8 +69,7 @@
 }
 
 pub trait CreateLedgerEvents<L: Ledger, A: Asset> {
-<<<<<<< HEAD
-    fn create_ledger_events(&self) -> Box<dyn LedgerEvents<L, A>>;
+    fn create_ledger_events(&self) -> Box<dyn HtlcEvents<L, A>>;
 }
 
 /// Check if a block was mined after a timestamp.  Both `block_time` and `after`
@@ -82,7 +81,4 @@
     const MARGIN: i64 = 15 * 60;
 
     block_time > (after - MARGIN)
-=======
-    fn create_ledger_events(&self) -> Box<dyn HtlcEvents<L, A>>;
->>>>>>> a53ed441
 }