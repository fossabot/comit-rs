--- conflicted
+++ resolved
@@ -295,16 +295,7 @@
             alpha_asset: Amount::from_btc(1.0).unwrap(),
             beta_asset: EtherQuantity::from_eth(10.0),
             hash_function: HashFunction::Sha256,
-<<<<<<< HEAD
-            alpha_ledger_refund_identity: Builder::new(crate::SECP.clone())
-                .secret_key_hex("18e14a7b6a307f426a94f8114701e7c8e774e7f9a47e2c2035db29a206321725")
-                .unwrap()
-                .build()
-                .unwrap()
-                .into(),
-=======
             alpha_ledger_refund_identity,
->>>>>>> 274708a6
             beta_ledger_redeem_identity: "8457037fcd80a8650c4692d7fcfc1d0a96b92867"
                 .parse()
                 .unwrap(),
