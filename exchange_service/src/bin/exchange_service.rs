#![feature(plugin, decl_macro)]
#![plugin(rocket_codegen)]
extern crate bitcoin;
extern crate bitcoin_rpc;
extern crate bitcoin_wallet;
extern crate common_types;
extern crate env_logger;
extern crate ethereum_wallet;
extern crate exchange_service;
extern crate hex;
#[macro_use]
extern crate log;
extern crate reqwest;
extern crate rocket;
extern crate rocket_contrib;
extern crate secp256k1;
extern crate serde;
extern crate serde_derive;
extern crate serde_json;
extern crate tiny_keccak;
extern crate uuid;
extern crate web3;

use bitcoin_rpc::BitcoinRpcApi;
use bitcoin_wallet::PrivateKey;
use common_types::BitcoinQuantity;
use ethereum_wallet::InMemoryWallet;
use ethereum_wallet::ToEthereumAddress;
use exchange_service::bitcoin_fee_service::StaticBitcoinFeeService;
use exchange_service::ethereum_service::EthereumService;
use exchange_service::event_store::EventStore;
use exchange_service::gas_price_service::StaticGasPriceService;
use exchange_service::rocket_factory::create_rocket_instance;
use exchange_service::treasury_api_client::{DefaultApiClient, TreasuryApiUrl};
use hex::FromHex;
use secp256k1::SecretKey;
use std::env::var;
use std::str::FromStr;
use std::sync::Arc;
use web3::futures::Future;
use web3::types::Address as EthereumAddress;

fn var_or_exit(name: &str) -> String {
    match var(name) {
        Ok(value) => value,
        Err(_) => {
            eprintln!("{} is not set but is required", name);
            std::process::exit(1);
        }
    }
}

// TODO: Make a nice command line interface here (using StructOpt f.e.)
fn main() {
    let _ = env_logger::init();
    let treasury_api_url = TreasuryApiUrl(var_or_exit("TREASURY_SERVICE_URL"));
    info!("set TREASURY_SERVICE_URL={:?}", treasury_api_url);

    let api_client = DefaultApiClient {
        client: reqwest::Client::new(),
        url: treasury_api_url,
    };

    let event_store = EventStore::new();

    let network_id = var_or_exit("ETHEREUM_NETWORK_ID");
    info!("set ETHEREUM_NETWORK_ID={}", network_id);

    let network_id = u8::from_str(network_id.as_ref()).expect("Failed to parse network id");

    let private_key = var_or_exit("ETHEREUM_PRIVATE_KEY");
    info!("set ETHEREUM_PRIVATE_KEY={}", private_key);

    let private_key_data =
        <[u8; 32]>::from_hex(private_key).expect("Private key is not hex_encoded");

    let private_key = SecretKey::from_slice(&secp256k1::Secp256k1::new(), &private_key_data[..])
        .expect("Private key isn't valid");

<<<<<<< HEAD
    let wallet = InMemoryWallet::new(private_key_data, network_id)
        .expect("Failed to create wallet instance");
=======
    let network_id = u8::from_str(network_id.as_ref()).expect("Failed to parse network id");

    let wallet = InMemoryWallet::new(private_key, network_id);
>>>>>>> 025e04f5

    let endpoint = var_or_exit("ETHEREUM_NODE_ENDPOINT");
    info!("set ETHEREUM_NODE_ENDPOINT={}", endpoint);
    let (_event_loop, transport) = web3::transports::Http::new(&endpoint).unwrap();
    let web3 = web3::api::Web3::new(transport);

    let gas_price = var("ETHEREUM_GAS_PRICE_IN_WEI")
        .map(|gas| u64::from_str(gas.as_str()).unwrap())
        .unwrap_or(2_000_000_000);
    info!("set ETHEREUM_GAS_PRICE_IN_WEI={}", gas_price);

    let address = private_key.to_ethereum_address();
    let nonce = web3.eth().transaction_count(address, None).wait().unwrap();
    info!(
        "ETH address derived from priv key: {}; AddressNonce: {}",
        address, nonce
    );

    let ethereum_service = EthereumService::new(
        Arc::new(wallet),
        Arc::new(StaticGasPriceService::new(gas_price)),
        Arc::new(web3),
        nonce,
    );

    let exchange_refund_address =
        EthereumAddress::from_str(var_or_exit("EXCHANGE_REFUND_ADDRESS").as_str())
            .expect("EXCHANGE_REFUND_ADDRESS wasn't a valid ethereum address");
    info!("set EXCHANGE_REFUND_ADDRESS={}", exchange_refund_address);

    let exchange_success_private_key =
        PrivateKey::from_str(var_or_exit("EXCHANGE_SUCCESS_PRIVATE_KEY").as_str()).unwrap();
    info!(
        "set EXCHANGE_SUCCESS_PRIVATE_KEY={}",
        exchange_success_private_key.to_string()
    );

    let bitcoin_rpc_client = {
        let url = var_or_exit("BITCOIN_RPC_URL");
        info!("set BITCOIN_RPC_URL={}", url);
        let username = var_or_exit("BITCOIN_RPC_USERNAME");
        info!("set BITCOIN_RPC_USERNAME={}", username);
        let password = var_or_exit("BITCOIN_RPC_PASSWORD");
        info!("set BITCOIN_RPC_PASSWORD={}", password);

        bitcoin_rpc::BitcoinCoreClient::new(url.as_str(), username.as_str(), password.as_str())
    };
    let blockchain_info = bitcoin_rpc_client
        .get_blockchain_info()
        .expect("Could not connect to Bitcoin RPC");
    info!("Blockchain info:\n{:?}", blockchain_info);

    let btc_exchange_redeem_address = bitcoin_wallet::Address::from_str(
        var_or_exit("BTC_EXCHANGE_REDEEM_ADDRESS").as_str(),
    ).expect("BTC Exchange Redeem Address is Invalid");
    info!(
        "set BTC_EXCHANGE_REDEEM_ADDRESS={}",
        btc_exchange_redeem_address.to_string()
    );

    let address_validation = bitcoin_rpc_client
        .validate_address(&bitcoin_rpc::Address::from(
            btc_exchange_redeem_address.clone(),
        ))
        .expect("Could not validate BTC_EXCHANGE_REDEEM_ADDRESS");
    info!("Validation:\n{:?}", address_validation);

    let network = match var("BTC_NETWORK") {
        Ok(value) => match value.as_str() {
            "BTC_MAINNET" => bitcoin::network::constants::Network::Bitcoin,
            "BTC_TESTNET" => bitcoin::network::constants::Network::Testnet,
            "BTCORE_REGTEST" => bitcoin::network::constants::Network::BitcoinCoreRegtest,
            _ => panic!(
                "Please set environment variable BTC_NETWORK to one of the following values:\n\
                 - BTC_MAINNET\n- BTC_TESTNET\n- BTCORE_REGTEST"
            ),
        },
        Err(_) => bitcoin::network::constants::Network::BitcoinCoreRegtest,
    };
    info!("set BTC_NETWORK={}", network);

    let satoshi_per_kb = var_or_exit("BITCOIN_SATOSHI_PER_KB");
    let satoshi_per_kb =
        u64::from_str(&satoshi_per_kb).expect("Given value for rate cannot be parsed into u64");
    info!("set BITCOIN_SATOSHI_PER_KB={}", satoshi_per_kb);

    let rate_per_kb = BitcoinQuantity::from_satoshi(satoshi_per_kb);
    let bitcoin_fee_service = StaticBitcoinFeeService::new(rate_per_kb);

    create_rocket_instance(
        Arc::new(api_client),
        event_store,
        Arc::new(ethereum_service),
        Arc::new(bitcoin_rpc_client),
        exchange_refund_address,
        exchange_success_private_key,
        btc_exchange_redeem_address,
        network,
        Arc::new(bitcoin_fee_service),
    ).launch();
}<|MERGE_RESOLUTION|>--- conflicted
+++ resolved
@@ -77,14 +77,7 @@
     let private_key = SecretKey::from_slice(&secp256k1::Secp256k1::new(), &private_key_data[..])
         .expect("Private key isn't valid");
 
-<<<<<<< HEAD
-    let wallet = InMemoryWallet::new(private_key_data, network_id)
-        .expect("Failed to create wallet instance");
-=======
-    let network_id = u8::from_str(network_id.as_ref()).expect("Failed to parse network id");
-
     let wallet = InMemoryWallet::new(private_key, network_id);
->>>>>>> 025e04f5
 
     let endpoint = var_or_exit("ETHEREUM_NODE_ENDPOINT");
     info!("set ETHEREUM_NODE_ENDPOINT={}", endpoint);
